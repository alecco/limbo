use crate::VirtualTable;
use crate::{util::normalize_ident, Result};
use core::fmt;
use fallible_iterator::FallibleIterator;
use limbo_sqlite3_parser::ast::{Expr, Literal, TableOptions};
use limbo_sqlite3_parser::{
    ast::{Cmd, CreateTableBody, QualifiedName, ResultColumn, Stmt},
    lexer::sql::Parser,
};
use std::collections::HashMap;
use std::rc::Rc;
use tracing::trace;

pub struct Schema {
    pub tables: HashMap<String, Rc<Table>>,
    // table_name to list of indexes for the table
    pub indexes: HashMap<String, Vec<Rc<Index>>>,
}

impl Schema {
    pub fn new() -> Self {
        let mut tables: HashMap<String, Rc<Table>> = HashMap::new();
        let indexes: HashMap<String, Vec<Rc<Index>>> = HashMap::new();
        tables.insert(
            "sqlite_schema".to_string(),
            Rc::new(Table::BTree(sqlite_schema_table().into())),
        );
        Self { tables, indexes }
    }

    pub fn add_btree_table(&mut self, table: Rc<BTreeTable>) {
        let name = normalize_ident(&table.name);
        self.tables.insert(name, Table::BTree(table).into());
    }

    pub fn add_virtual_table(&mut self, table: Rc<VirtualTable>) {
        let name = normalize_ident(&table.name);
        self.tables.insert(name, Table::Virtual(table).into());
    }

<<<<<<< HEAD
    pub fn remove_table(&mut self, table_name: &str) {
        let name = normalize_ident(table_name);
        self.tables.remove(&name);
    }

    pub fn get_table(&self, name: &str) -> Option<Rc<BTreeTable>> {
=======
    pub fn get_table(&self, name: &str) -> Option<Rc<Table>> {
>>>>>>> 1de73b38
        let name = normalize_ident(name);
        self.tables.get(&name).cloned()
    }

    pub fn get_btree_table(&self, name: &str) -> Option<Rc<BTreeTable>> {
        let name = normalize_ident(name);
        if let Some(table) = self.tables.get(&name) {
            table.btree()
        } else {
            None
        }
    }

    pub fn add_index(&mut self, index: Rc<Index>) {
        let table_name = normalize_ident(&index.table_name);
        self.indexes
            .entry(table_name)
            .or_default()
            .push(index.clone())
    }

    pub fn get_indices(&self, table_name: &str) -> &[Rc<Index>] {
        let name = normalize_ident(table_name);
        self.indexes
            .get(&name)
            .map_or_else(|| &[] as &[Rc<Index>], |v| v.as_slice())
    }

    pub fn remove_indices_for_table(&mut self, table_name: &str) {
        let name = normalize_ident(table_name);
        self.indexes.remove(&name);
    }
}

#[derive(Clone, Debug)]
pub enum Table {
    BTree(Rc<BTreeTable>),
    Pseudo(Rc<PseudoTable>),
    Virtual(Rc<VirtualTable>),
}

impl Table {
    pub fn get_root_page(&self) -> usize {
        match self {
            Table::BTree(table) => table.root_page,
            Table::Pseudo(_) => unimplemented!(),
            Table::Virtual(_) => unimplemented!(),
        }
    }

    pub fn get_name(&self) -> &str {
        match self {
            Self::BTree(table) => &table.name,
            Self::Pseudo(_) => "",
            Self::Virtual(table) => &table.name,
        }
    }

    pub fn get_column_at(&self, index: usize) -> Option<&Column> {
        match self {
            Self::BTree(table) => table.columns.get(index),
            Self::Pseudo(table) => table.columns.get(index),
            Self::Virtual(table) => table.columns.get(index),
        }
    }

    pub fn columns(&self) -> &Vec<Column> {
        match self {
            Self::BTree(table) => &table.columns,
            Self::Pseudo(table) => &table.columns,
            Self::Virtual(table) => &table.columns,
        }
    }

    pub fn btree(&self) -> Option<Rc<BTreeTable>> {
        match self {
            Self::BTree(table) => Some(table.clone()),
            Self::Pseudo(_) => None,
            Self::Virtual(_) => None,
        }
    }

    pub fn virtual_table(&self) -> Option<Rc<VirtualTable>> {
        match self {
            Self::Virtual(table) => Some(table.clone()),
            _ => None,
        }
    }
}

impl PartialEq for Table {
    fn eq(&self, other: &Self) -> bool {
        match (self, other) {
            (Self::BTree(a), Self::BTree(b)) => Rc::ptr_eq(a, b),
            (Self::Pseudo(a), Self::Pseudo(b)) => Rc::ptr_eq(a, b),
            (Self::Virtual(a), Self::Virtual(b)) => Rc::ptr_eq(a, b),
            _ => false,
        }
    }
}

#[derive(Debug)]
pub struct BTreeTable {
    pub root_page: usize,
    pub name: String,
    pub primary_key_column_names: Vec<String>,
    pub columns: Vec<Column>,
    pub has_rowid: bool,
}

impl BTreeTable {
    pub fn get_rowid_alias_column(&self) -> Option<(usize, &Column)> {
        if self.primary_key_column_names.len() == 1 {
            let (idx, col) = self.get_column(&self.primary_key_column_names[0]).unwrap();
            if self.column_is_rowid_alias(col) {
                return Some((idx, col));
            }
        }
        None
    }

    pub fn column_is_rowid_alias(&self, col: &Column) -> bool {
        col.is_rowid_alias
    }

    pub fn get_column(&self, name: &str) -> Option<(usize, &Column)> {
        let name = normalize_ident(name);
        for (i, column) in self.columns.iter().enumerate() {
            if column.name.as_ref().map_or(false, |n| *n == name) {
                return Some((i, column));
            }
        }
        None
    }

    pub fn from_sql(sql: &str, root_page: usize) -> Result<BTreeTable> {
        let mut parser = Parser::new(sql.as_bytes());
        let cmd = parser.next()?;
        match cmd {
            Some(Cmd::Stmt(Stmt::CreateTable { tbl_name, body, .. })) => {
                create_table(tbl_name, *body, root_page)
            }
            _ => todo!("Expected CREATE TABLE statement"),
        }
    }

    #[cfg(test)]
    pub fn to_sql(&self) -> String {
        let mut sql = format!("CREATE TABLE {} (\n", self.name);
        for (i, column) in self.columns.iter().enumerate() {
            if i > 0 {
                sql.push_str(",\n");
            }
            sql.push_str("  ");
            sql.push_str(column.name.as_ref().expect("column name is None"));
            sql.push(' ');
            sql.push_str(&column.ty.to_string());
        }
        sql.push_str(");\n");
        sql
    }
}

#[derive(Debug)]
pub struct PseudoTable {
    pub columns: Vec<Column>,
}

impl PseudoTable {
    pub fn new() -> Self {
        Self { columns: vec![] }
    }

    pub fn new_with_columns(columns: Vec<Column>) -> Self {
        Self { columns }
    }

    pub fn add_column(&mut self, name: &str, ty: Type, primary_key: bool) {
        self.columns.push(Column {
            name: Some(normalize_ident(name)),
            ty,
            ty_str: ty.to_string().to_uppercase(),
            primary_key,
            is_rowid_alias: false,
            notnull: false,
            default: None,
        });
    }
    pub fn get_column(&self, name: &str) -> Option<(usize, &Column)> {
        let name = normalize_ident(name);
        for (i, column) in self.columns.iter().enumerate() {
            if column.name.as_ref().map_or(false, |n| *n == name) {
                return Some((i, column));
            }
        }
        None
    }
}

impl Default for PseudoTable {
    fn default() -> Self {
        Self::new()
    }
}

fn create_table(
    tbl_name: QualifiedName,
    body: CreateTableBody,
    root_page: usize,
) -> Result<BTreeTable> {
    let table_name = normalize_ident(&tbl_name.name.0);
    trace!("Creating table {}", table_name);
    let mut has_rowid = true;
    let mut primary_key_column_names = vec![];
    let mut cols = vec![];
    match body {
        CreateTableBody::ColumnsAndConstraints {
            columns,
            constraints,
            options,
        } => {
            if let Some(constraints) = constraints {
                for c in constraints {
                    if let limbo_sqlite3_parser::ast::TableConstraint::PrimaryKey {
                        columns, ..
                    } = c.constraint
                    {
                        for column in columns {
                            primary_key_column_names.push(match column.expr {
                                Expr::Id(id) => normalize_ident(&id.0),
                                Expr::Literal(Literal::String(value)) => {
                                    value.trim_matches('\'').to_owned()
                                }
                                _ => {
                                    todo!("Unsupported primary key expression");
                                }
                            });
                        }
                    }
                }
            }
            for (col_name, col_def) in columns {
                let name = col_name.0.to_string();
                // Regular sqlite tables have an integer rowid that uniquely identifies a row.
                // Even if you create a table with a column e.g. 'id INT PRIMARY KEY', there will still
                // be a separate hidden rowid, and the 'id' column will have a separate index built for it.
                //
                // However:
                // A column defined as exactly INTEGER PRIMARY KEY is a rowid alias, meaning that the rowid
                // and the value of this column are the same.
                // https://www.sqlite.org/lang_createtable.html#rowids_and_the_integer_primary_key
                let mut typename_exactly_integer = false;
                let (ty, ty_str) = match col_def.col_type {
                    Some(data_type) => {
                        let s = data_type.name.as_str();
                        let ty_str = if matches!(
                            s.to_uppercase().as_str(),
                            "TEXT" | "INT" | "INTEGER" | "BLOB" | "REAL"
                        ) {
                            s.to_uppercase().to_string()
                        } else {
                            s.to_string()
                        };

                        // https://www.sqlite.org/datatype3.html
                        let type_name = ty_str.to_uppercase();
                        if type_name.contains("INT") {
                            typename_exactly_integer = type_name == "INTEGER";
                            (Type::Integer, ty_str)
                        } else if type_name.contains("CHAR")
                            || type_name.contains("CLOB")
                            || type_name.contains("TEXT")
                        {
                            (Type::Text, ty_str)
                        } else if type_name.contains("BLOB") {
                            (Type::Blob, ty_str)
                        } else if type_name.is_empty() {
                            (Type::Blob, "".to_string())
                        } else if type_name.contains("REAL")
                            || type_name.contains("FLOA")
                            || type_name.contains("DOUB")
                        {
                            (Type::Real, ty_str)
                        } else {
                            (Type::Numeric, ty_str)
                        }
                    }
                    None => (Type::Null, "".to_string()),
                };

                let mut default = None;
                let mut primary_key = false;
                let mut notnull = false;
                for c_def in &col_def.constraints {
                    match &c_def.constraint {
                        limbo_sqlite3_parser::ast::ColumnConstraint::PrimaryKey { .. } => {
                            primary_key = true;
                        }
                        limbo_sqlite3_parser::ast::ColumnConstraint::NotNull { .. } => {
                            notnull = true;
                        }
                        limbo_sqlite3_parser::ast::ColumnConstraint::Default(expr) => {
                            default = Some(expr.clone())
                        }
                        _ => {}
                    }
                }

                if primary_key {
                    primary_key_column_names.push(name.clone());
                } else if primary_key_column_names.contains(&name) {
                    primary_key = true;
                }

                cols.push(Column {
                    name: Some(normalize_ident(&name)),
                    ty,
                    ty_str,
                    primary_key,
                    is_rowid_alias: typename_exactly_integer && primary_key,
                    notnull,
                    default,
                });
            }
            if options.contains(TableOptions::WITHOUT_ROWID) {
                has_rowid = false;
            }
        }
        CreateTableBody::AsSelect(_) => todo!(),
    };
    // flip is_rowid_alias back to false if the table has multiple primary keys
    // or if the table has no rowid
    if !has_rowid || primary_key_column_names.len() > 1 {
        for col in cols.iter_mut() {
            col.is_rowid_alias = false;
        }
    }
    Ok(BTreeTable {
        root_page,
        name: table_name,
        has_rowid,
        primary_key_column_names,
        columns: cols,
    })
}

pub fn _build_pseudo_table(columns: &[ResultColumn]) -> PseudoTable {
    let table = PseudoTable::new();
    for column in columns {
        match column {
            ResultColumn::Expr(expr, _as_name) => {
                todo!("unsupported expression {:?}", expr);
            }
            ResultColumn::Star => {
                todo!();
            }
            ResultColumn::TableStar(_) => {
                todo!();
            }
        }
    }
    table
}

#[derive(Debug, Clone)]
pub struct Column {
    pub name: Option<String>,
    pub ty: Type,
    // many sqlite operations like table_info retain the original string
    pub ty_str: String,
    pub primary_key: bool,
    pub is_rowid_alias: bool,
    pub notnull: bool,
    pub default: Option<Expr>,
}

impl Column {
    pub fn affinity(&self) -> Affinity {
        affinity(&self.ty_str)
    }
}

/// 3.1. Determination Of Column Affinity
/// For tables not declared as STRICT, the affinity of a column is determined by the declared type of the column, according to the following rules in the order shown:
///
/// If the declared type contains the string "INT" then it is assigned INTEGER affinity.
///
/// If the declared type of the column contains any of the strings "CHAR", "CLOB", or "TEXT" then that column has TEXT affinity. Notice that the type VARCHAR contains the string "CHAR" and is thus assigned TEXT affinity.
///
/// If the declared type for a column contains the string "BLOB" or if no type is specified then the column has affinity BLOB.
///
/// If the declared type for a column contains any of the strings "REAL", "FLOA", or "DOUB" then the column has REAL affinity.
///
/// Otherwise, the affinity is NUMERIC.
///
/// Note that the order of the rules for determining column affinity is important. A column whose declared type is "CHARINT" will match both rules 1 and 2 but the first rule takes precedence and so the column affinity will be INTEGER.
pub fn affinity(datatype: &str) -> Affinity {
    // Note: callers of this function must ensure that the datatype is uppercase.
    // Rule 1: INT -> INTEGER affinity
    if datatype.contains("INT") {
        return Affinity::Integer;
    }

    // Rule 2: CHAR/CLOB/TEXT -> TEXT affinity
    if datatype.contains("CHAR") || datatype.contains("CLOB") || datatype.contains("TEXT") {
        return Affinity::Text;
    }

    // Rule 3: BLOB or empty -> BLOB affinity (historically called NONE)
    if datatype.contains("BLOB") || datatype.is_empty() {
        return Affinity::Blob;
    }

    // Rule 4: REAL/FLOA/DOUB -> REAL affinity
    if datatype.contains("REAL") || datatype.contains("FLOA") || datatype.contains("DOUB") {
        return Affinity::Real;
    }

    // Rule 5: Otherwise -> NUMERIC affinity
    Affinity::Numeric
}

#[derive(Debug, Clone, Copy, PartialEq)]
pub enum Type {
    Null,
    Text,
    Numeric,
    Integer,
    Real,
    Blob,
}

/// Each column in an SQLite 3 database is assigned one of the following type affinities:
///
/// TEXT
/// NUMERIC
/// INTEGER
/// REAL
/// BLOB
/// (Historical note: The "BLOB" type affinity used to be called "NONE". But that term was easy to confuse with "no affinity" and so it was renamed.)
///
/// A column with TEXT affinity stores all data using storage classes NULL, TEXT or BLOB. If numerical data is inserted into a column with TEXT affinity it is converted into text form before being stored.
///
/// A column with NUMERIC affinity may contain values using all five storage classes. When text data is inserted into a NUMERIC column, the storage class of the text is converted to INTEGER or REAL (in order of preference) if the text is a well-formed integer or real literal, respectively. If the TEXT value is a well-formed integer literal that is too large to fit in a 64-bit signed integer, it is converted to REAL. For conversions between TEXT and REAL storage classes, only the first 15 significant decimal digits of the number are preserved. If the TEXT value is not a well-formed integer or real literal, then the value is stored as TEXT. For the purposes of this paragraph, hexadecimal integer literals are not considered well-formed and are stored as TEXT. (This is done for historical compatibility with versions of SQLite prior to version 3.8.6 2014-08-15 where hexadecimal integer literals were first introduced into SQLite.) If a floating point value that can be represented exactly as an integer is inserted into a column with NUMERIC affinity, the value is converted into an integer. No attempt is made to convert NULL or BLOB values.
///
/// A string might look like a floating-point literal with a decimal point and/or exponent notation but as long as the value can be expressed as an integer, the NUMERIC affinity will convert it into an integer. Hence, the string '3.0e+5' is stored in a column with NUMERIC affinity as the integer 300000, not as the floating point value 300000.0.
///
/// A column that uses INTEGER affinity behaves the same as a column with NUMERIC affinity. The difference between INTEGER and NUMERIC affinity is only evident in a CAST expression: The expression "CAST(4.0 AS INT)" returns an integer 4, whereas "CAST(4.0 AS NUMERIC)" leaves the value as a floating-point 4.0.
///
/// A column with REAL affinity behaves like a column with NUMERIC affinity except that it forces integer values into floating point representation. (As an internal optimization, small floating point values with no fractional component and stored in columns with REAL affinity are written to disk as integers in order to take up less space and are automatically converted back into floating point as the value is read out. This optimization is completely invisible at the SQL level and can only be detected by examining the raw bits of the database file.)
///
/// A column with affinity BLOB does not prefer one storage class over another and no attempt is made to coerce data from one storage class into another.
#[derive(Debug, Clone, Copy, PartialEq)]
pub enum Affinity {
    Integer,
    Text,
    Blob,
    Real,
    Numeric,
}

pub const SQLITE_AFF_TEXT: char = 'a';
pub const SQLITE_AFF_NONE: char = 'b'; // Historically called NONE, but it's the same as BLOB
pub const SQLITE_AFF_NUMERIC: char = 'c';
pub const SQLITE_AFF_INTEGER: char = 'd';
pub const SQLITE_AFF_REAL: char = 'e';

impl Affinity {
    /// This is meant to be used in opcodes like Eq, which state:
    ///
    /// "The SQLITE_AFF_MASK portion of P5 must be an affinity character - SQLITE_AFF_TEXT, SQLITE_AFF_INTEGER, and so forth.
    /// An attempt is made to coerce both inputs according to this affinity before the comparison is made.
    /// If the SQLITE_AFF_MASK is 0x00, then numeric affinity is used.
    /// Note that the affinity conversions are stored back into the input registers P1 and P3.
    /// So this opcode can cause persistent changes to registers P1 and P3.""
    pub fn aff_mask(&self) -> char {
        match self {
            Affinity::Integer => SQLITE_AFF_INTEGER,
            Affinity::Text => SQLITE_AFF_TEXT,
            Affinity::Blob => SQLITE_AFF_NONE,
            Affinity::Real => SQLITE_AFF_REAL,
            Affinity::Numeric => SQLITE_AFF_NUMERIC,
        }
    }
}

impl fmt::Display for Type {
    fn fmt(&self, f: &mut fmt::Formatter<'_>) -> fmt::Result {
        let s = match self {
            Self::Null => "",
            Self::Text => "TEXT",
            Self::Numeric => "NUMERIC",
            Self::Integer => "INTEGER",
            Self::Real => "REAL",
            Self::Blob => "BLOB",
        };
        write!(f, "{}", s)
    }
}

pub fn sqlite_schema_table() -> BTreeTable {
    BTreeTable {
        root_page: 1,
        name: "sqlite_schema".to_string(),
        has_rowid: true,
        primary_key_column_names: vec![],
        columns: vec![
            Column {
                name: Some("type".to_string()),
                ty: Type::Text,
                ty_str: "TEXT".to_string(),
                primary_key: false,
                is_rowid_alias: false,
                notnull: false,
                default: None,
            },
            Column {
                name: Some("name".to_string()),
                ty: Type::Text,
                ty_str: "TEXT".to_string(),
                primary_key: false,
                is_rowid_alias: false,
                notnull: false,
                default: None,
            },
            Column {
                name: Some("tbl_name".to_string()),
                ty: Type::Text,
                ty_str: "TEXT".to_string(),
                primary_key: false,
                is_rowid_alias: false,
                notnull: false,
                default: None,
            },
            Column {
                name: Some("rootpage".to_string()),
                ty: Type::Integer,
                ty_str: "INT".to_string(),
                primary_key: false,
                is_rowid_alias: false,
                notnull: false,
                default: None,
            },
            Column {
                name: Some("sql".to_string()),
                ty: Type::Text,
                ty_str: "TEXT".to_string(),
                primary_key: false,
                is_rowid_alias: false,
                notnull: false,
                default: None,
            },
        ],
    }
}

#[allow(dead_code)]
#[derive(Debug)]
pub struct Index {
    pub name: String,
    pub table_name: String,
    pub root_page: usize,
    pub columns: Vec<IndexColumn>,
    pub unique: bool,
}

#[allow(dead_code)]
#[derive(Debug, Clone)]
pub struct IndexColumn {
    pub name: String,
    pub order: Order,
}

#[derive(Debug, Clone, PartialEq)]
pub enum Order {
    Ascending,
    Descending,
}

impl Index {
    pub fn from_sql(sql: &str, root_page: usize) -> Result<Index> {
        let mut parser = Parser::new(sql.as_bytes());
        let cmd = parser.next()?;
        match cmd {
            Some(Cmd::Stmt(Stmt::CreateIndex {
                idx_name,
                tbl_name,
                columns,
                unique,
                ..
            })) => {
                let index_name = normalize_ident(&idx_name.name.0);
                let index_columns = columns
                    .into_iter()
                    .map(|col| IndexColumn {
                        name: normalize_ident(&col.expr.to_string()),
                        order: match col.order {
                            Some(limbo_sqlite3_parser::ast::SortOrder::Asc) => Order::Ascending,
                            Some(limbo_sqlite3_parser::ast::SortOrder::Desc) => Order::Descending,
                            None => Order::Ascending,
                        },
                    })
                    .collect();
                Ok(Index {
                    name: index_name,
                    table_name: normalize_ident(&tbl_name.0),
                    root_page,
                    columns: index_columns,
                    unique,
                })
            }
            _ => todo!("Expected create index statement"),
        }
    }

    pub fn automatic_from_primary_key(
        table: &BTreeTable,
        index_name: &str,
        root_page: usize,
    ) -> Result<Index> {
        if table.primary_key_column_names.is_empty() {
            return Err(crate::LimboError::InternalError(
                "Cannot create automatic index for table without primary key".to_string(),
            ));
        }

        let index_columns = table
            .primary_key_column_names
            .iter()
            .map(|col_name| {
                // Verify that each primary key column exists in the table
                if table.get_column(col_name).is_none() {
                    return Err(crate::LimboError::InternalError(format!(
                        "Primary key column {} not found in table {}",
                        col_name, table.name
                    )));
                }
                Ok(IndexColumn {
                    name: normalize_ident(col_name),
                    order: Order::Ascending, // Primary key indexes are always ascending
                })
            })
            .collect::<Result<Vec<_>>>()?;

        Ok(Index {
            name: normalize_ident(index_name),
            table_name: table.name.clone(),
            root_page,
            columns: index_columns,
            unique: true, // Primary key indexes are always unique
        })
    }
}

#[cfg(test)]
mod tests {
    use super::*;
    use crate::LimboError;

    #[test]
    pub fn test_has_rowid_true() -> Result<()> {
        let sql = r#"CREATE TABLE t1 (a INTEGER PRIMARY KEY, b TEXT);"#;
        let table = BTreeTable::from_sql(sql, 0)?;
        assert!(table.has_rowid, "has_rowid should be set to true");
        Ok(())
    }

    #[test]
    pub fn test_has_rowid_false() -> Result<()> {
        let sql = r#"CREATE TABLE t1 (a INTEGER PRIMARY KEY, b TEXT) WITHOUT ROWID;"#;
        let table = BTreeTable::from_sql(sql, 0)?;
        assert!(!table.has_rowid, "has_rowid should be set to false");
        Ok(())
    }

    #[test]
    pub fn test_column_is_rowid_alias_single_text() -> Result<()> {
        let sql = r#"CREATE TABLE t1 (a TEXT PRIMARY KEY, b TEXT);"#;
        let table = BTreeTable::from_sql(sql, 0)?;
        let column = table.get_column("a").unwrap().1;
        assert!(
            !table.column_is_rowid_alias(column),
            "column 'a´ has type different than INTEGER so can't be a rowid alias"
        );
        Ok(())
    }

    #[test]
    pub fn test_column_is_rowid_alias_single_integer() -> Result<()> {
        let sql = r#"CREATE TABLE t1 (a INTEGER PRIMARY KEY, b TEXT);"#;
        let table = BTreeTable::from_sql(sql, 0)?;
        let column = table.get_column("a").unwrap().1;
        assert!(
            table.column_is_rowid_alias(column),
            "column 'a´ should be a rowid alias"
        );
        Ok(())
    }

    #[test]
    pub fn test_column_is_rowid_alias_single_integer_separate_primary_key_definition() -> Result<()>
    {
        let sql = r#"CREATE TABLE t1 (a INTEGER, b TEXT, PRIMARY KEY(a));"#;
        let table = BTreeTable::from_sql(sql, 0)?;
        let column = table.get_column("a").unwrap().1;
        assert!(
            table.column_is_rowid_alias(column),
            "column 'a´ should be a rowid alias"
        );
        Ok(())
    }

    #[test]
    pub fn test_column_is_rowid_alias_single_integer_separate_primary_key_definition_without_rowid(
    ) -> Result<()> {
        let sql = r#"CREATE TABLE t1 (a INTEGER, b TEXT, PRIMARY KEY(a)) WITHOUT ROWID;"#;
        let table = BTreeTable::from_sql(sql, 0)?;
        let column = table.get_column("a").unwrap().1;
        assert!(
            !table.column_is_rowid_alias(column),
            "column 'a´ shouldn't be a rowid alias because table has no rowid"
        );
        Ok(())
    }

    #[test]
    pub fn test_column_is_rowid_alias_single_integer_without_rowid() -> Result<()> {
        let sql = r#"CREATE TABLE t1 (a INTEGER PRIMARY KEY, b TEXT) WITHOUT ROWID;"#;
        let table = BTreeTable::from_sql(sql, 0)?;
        let column = table.get_column("a").unwrap().1;
        assert!(
            !table.column_is_rowid_alias(column),
            "column 'a´ shouldn't be a rowid alias because table has no rowid"
        );
        Ok(())
    }

    #[test]
    pub fn test_column_is_rowid_alias_inline_composite_primary_key() -> Result<()> {
        let sql = r#"CREATE TABLE t1 (a INTEGER PRIMARY KEY, b TEXT PRIMARY KEY);"#;
        let table = BTreeTable::from_sql(sql, 0)?;
        let column = table.get_column("a").unwrap().1;
        assert!(
            !table.column_is_rowid_alias(column),
            "column 'a´ shouldn't be a rowid alias because table has composite primary key"
        );
        Ok(())
    }

    #[test]
    pub fn test_column_is_rowid_alias_separate_composite_primary_key_definition() -> Result<()> {
        let sql = r#"CREATE TABLE t1 (a INTEGER, b TEXT, PRIMARY KEY(a, b));"#;
        let table = BTreeTable::from_sql(sql, 0)?;
        let column = table.get_column("a").unwrap().1;
        assert!(
            !table.column_is_rowid_alias(column),
            "column 'a´ shouldn't be a rowid alias because table has composite primary key"
        );
        Ok(())
    }

    #[test]
    pub fn test_primary_key_inline_single() -> Result<()> {
        let sql = r#"CREATE TABLE t1 (a INTEGER PRIMARY KEY, b TEXT, c REAL);"#;
        let table = BTreeTable::from_sql(sql, 0)?;
        let column = table.get_column("a").unwrap().1;
        assert!(column.primary_key, "column 'a' should be a primary key");
        let column = table.get_column("b").unwrap().1;
        assert!(!column.primary_key, "column 'b' shouldn't be a primary key");
        let column = table.get_column("c").unwrap().1;
        assert!(!column.primary_key, "column 'c' shouldn't be a primary key");
        assert_eq!(
            vec!["a"],
            table.primary_key_column_names,
            "primary key column names should be ['a']"
        );
        Ok(())
    }

    #[test]
    pub fn test_primary_key_inline_multiple() -> Result<()> {
        let sql = r#"CREATE TABLE t1 (a INTEGER PRIMARY KEY, b TEXT PRIMARY KEY, c REAL);"#;
        let table = BTreeTable::from_sql(sql, 0)?;
        let column = table.get_column("a").unwrap().1;
        assert!(column.primary_key, "column 'a' should be a primary key");
        let column = table.get_column("b").unwrap().1;
        assert!(column.primary_key, "column 'b' shouldn be a primary key");
        let column = table.get_column("c").unwrap().1;
        assert!(!column.primary_key, "column 'c' shouldn't be a primary key");
        assert_eq!(
            vec!["a", "b"],
            table.primary_key_column_names,
            "primary key column names should be ['a', 'b']"
        );
        Ok(())
    }

    #[test]
    pub fn test_primary_key_separate_single() -> Result<()> {
        let sql = r#"CREATE TABLE t1 (a INTEGER, b TEXT, c REAL, PRIMARY KEY(a));"#;
        let table = BTreeTable::from_sql(sql, 0)?;
        let column = table.get_column("a").unwrap().1;
        assert!(column.primary_key, "column 'a' should be a primary key");
        let column = table.get_column("b").unwrap().1;
        assert!(!column.primary_key, "column 'b' shouldn't be a primary key");
        let column = table.get_column("c").unwrap().1;
        assert!(!column.primary_key, "column 'c' shouldn't be a primary key");
        assert_eq!(
            vec!["a"],
            table.primary_key_column_names,
            "primary key column names should be ['a']"
        );
        Ok(())
    }

    #[test]
    pub fn test_primary_key_separate_multiple() -> Result<()> {
        let sql = r#"CREATE TABLE t1 (a INTEGER, b TEXT, c REAL, PRIMARY KEY(a, b));"#;
        let table = BTreeTable::from_sql(sql, 0)?;
        let column = table.get_column("a").unwrap().1;
        assert!(column.primary_key, "column 'a' should be a primary key");
        let column = table.get_column("b").unwrap().1;
        assert!(column.primary_key, "column 'b' shouldn be a primary key");
        let column = table.get_column("c").unwrap().1;
        assert!(!column.primary_key, "column 'c' shouldn't be a primary key");
        assert_eq!(
            vec!["a", "b"],
            table.primary_key_column_names,
            "primary key column names should be ['a', 'b']"
        );
        Ok(())
    }

    #[test]
    pub fn test_primary_key_separate_single_quoted() -> Result<()> {
        let sql = r#"CREATE TABLE t1 (a INTEGER, b TEXT, c REAL, PRIMARY KEY('a'));"#;
        let table = BTreeTable::from_sql(sql, 0)?;
        let column = table.get_column("a").unwrap().1;
        assert!(column.primary_key, "column 'a' should be a primary key");
        let column = table.get_column("b").unwrap().1;
        assert!(!column.primary_key, "column 'b' shouldn't be a primary key");
        let column = table.get_column("c").unwrap().1;
        assert!(!column.primary_key, "column 'c' shouldn't be a primary key");
        assert_eq!(
            vec!["a"],
            table.primary_key_column_names,
            "primary key column names should be ['a']"
        );
        Ok(())
    }
    #[test]
    pub fn test_primary_key_separate_single_doubly_quoted() -> Result<()> {
        let sql = r#"CREATE TABLE t1 (a INTEGER, b TEXT, c REAL, PRIMARY KEY("a"));"#;
        let table = BTreeTable::from_sql(sql, 0)?;
        let column = table.get_column("a").unwrap().1;
        assert!(column.primary_key, "column 'a' should be a primary key");
        let column = table.get_column("b").unwrap().1;
        assert!(!column.primary_key, "column 'b' shouldn't be a primary key");
        let column = table.get_column("c").unwrap().1;
        assert!(!column.primary_key, "column 'c' shouldn't be a primary key");
        assert_eq!(
            vec!["a"],
            table.primary_key_column_names,
            "primary key column names should be ['a']"
        );
        Ok(())
    }

    #[test]
    pub fn test_default_value() -> Result<()> {
        let sql = r#"CREATE TABLE t1 (a INTEGER DEFAULT 23);"#;
        let table = BTreeTable::from_sql(sql, 0)?;
        let column = table.get_column("a").unwrap().1;
        let default = column.default.clone().unwrap();
        assert_eq!(default.to_string(), "23");
        Ok(())
    }

    #[test]
    pub fn test_col_notnull() -> Result<()> {
        let sql = r#"CREATE TABLE t1 (a INTEGER NOT NULL);"#;
        let table = BTreeTable::from_sql(sql, 0)?;
        let column = table.get_column("a").unwrap().1;
        assert_eq!(column.notnull, true);
        Ok(())
    }

    #[test]
    pub fn test_col_notnull_negative() -> Result<()> {
        let sql = r#"CREATE TABLE t1 (a INTEGER);"#;
        let table = BTreeTable::from_sql(sql, 0)?;
        let column = table.get_column("a").unwrap().1;
        assert_eq!(column.notnull, false);
        Ok(())
    }

    #[test]
    pub fn test_col_type_string_integer() -> Result<()> {
        let sql = r#"CREATE TABLE t1 (a InTeGeR);"#;
        let table = BTreeTable::from_sql(sql, 0)?;
        let column = table.get_column("a").unwrap().1;
        assert_eq!(column.ty_str, "INTEGER");
        Ok(())
    }

    #[test]
    pub fn test_col_type_string_int() -> Result<()> {
        let sql = r#"CREATE TABLE t1 (a InT);"#;
        let table = BTreeTable::from_sql(sql, 0)?;
        let column = table.get_column("a").unwrap().1;
        assert_eq!(column.ty_str, "INT");
        Ok(())
    }

    #[test]
    pub fn test_col_type_string_blob() -> Result<()> {
        let sql = r#"CREATE TABLE t1 (a bLoB);"#;
        let table = BTreeTable::from_sql(sql, 0)?;
        let column = table.get_column("a").unwrap().1;
        assert_eq!(column.ty_str, "BLOB");
        Ok(())
    }

    #[test]
    pub fn test_col_type_string_empty() -> Result<()> {
        let sql = r#"CREATE TABLE t1 (a);"#;
        let table = BTreeTable::from_sql(sql, 0)?;
        let column = table.get_column("a").unwrap().1;
        assert_eq!(column.ty_str, "");
        Ok(())
    }

    #[test]
    pub fn test_col_type_string_some_nonsense() -> Result<()> {
        let sql = r#"CREATE TABLE t1 (a someNonsenseName);"#;
        let table = BTreeTable::from_sql(sql, 0)?;
        let column = table.get_column("a").unwrap().1;
        assert_eq!(column.ty_str, "someNonsenseName");
        Ok(())
    }

    #[test]
    pub fn test_sqlite_schema() {
        let expected = r#"CREATE TABLE sqlite_schema (
  type TEXT,
  name TEXT,
  tbl_name TEXT,
  rootpage INTEGER,
  sql TEXT);
"#;
        let actual = sqlite_schema_table().to_sql();
        assert_eq!(expected, actual);
    }

    #[test]
    fn test_automatic_index_single_column() -> Result<()> {
        let sql = r#"CREATE TABLE t1 (a INTEGER PRIMARY KEY, b TEXT);"#;
        let table = BTreeTable::from_sql(sql, 0)?;
        let index = Index::automatic_from_primary_key(&table, "sqlite_autoindex_t1_1", 2)?;

        assert_eq!(index.name, "sqlite_autoindex_t1_1");
        assert_eq!(index.table_name, "t1");
        assert_eq!(index.root_page, 2);
        assert!(index.unique);
        assert_eq!(index.columns.len(), 1);
        assert_eq!(index.columns[0].name, "a");
        assert!(matches!(index.columns[0].order, Order::Ascending));
        Ok(())
    }

    #[test]
    fn test_automatic_index_composite_key() -> Result<()> {
        let sql = r#"CREATE TABLE t1 (a INTEGER, b TEXT, PRIMARY KEY(a, b));"#;
        let table = BTreeTable::from_sql(sql, 0)?;
        let index = Index::automatic_from_primary_key(&table, "sqlite_autoindex_t1_1", 2)?;

        assert_eq!(index.name, "sqlite_autoindex_t1_1");
        assert_eq!(index.table_name, "t1");
        assert_eq!(index.root_page, 2);
        assert!(index.unique);
        assert_eq!(index.columns.len(), 2);
        assert_eq!(index.columns[0].name, "a");
        assert_eq!(index.columns[1].name, "b");
        assert!(matches!(index.columns[0].order, Order::Ascending));
        assert!(matches!(index.columns[1].order, Order::Ascending));
        Ok(())
    }

    #[test]
    fn test_automatic_index_no_primary_key() -> Result<()> {
        let sql = r#"CREATE TABLE t1 (a INTEGER, b TEXT);"#;
        let table = BTreeTable::from_sql(sql, 0)?;
        let result = Index::automatic_from_primary_key(&table, "sqlite_autoindex_t1_1", 2);

        assert!(result.is_err());
        assert!(matches!(
            result.unwrap_err(),
            LimboError::InternalError(msg) if msg.contains("without primary key")
        ));
        Ok(())
    }

    #[test]
    fn test_automatic_index_nonexistent_column() -> Result<()> {
        // Create a table with a primary key column that doesn't exist in the table
        let table = BTreeTable {
            root_page: 0,
            name: "t1".to_string(),
            has_rowid: true,
            primary_key_column_names: vec!["nonexistent".to_string()],
            columns: vec![Column {
                name: Some("a".to_string()),
                ty: Type::Integer,
                ty_str: "INT".to_string(),
                primary_key: false,
                is_rowid_alias: false,
                notnull: false,
                default: None,
            }],
        };

        let result = Index::automatic_from_primary_key(&table, "sqlite_autoindex_t1_1", 2);

        assert!(result.is_err());
        assert!(matches!(
            result.unwrap_err(),
            LimboError::InternalError(msg) if msg.contains("not found in table")
        ));
        Ok(())
    }
}<|MERGE_RESOLUTION|>--- conflicted
+++ resolved
@@ -38,16 +38,12 @@
         self.tables.insert(name, Table::Virtual(table).into());
     }
 
-<<<<<<< HEAD
     pub fn remove_table(&mut self, table_name: &str) {
         let name = normalize_ident(table_name);
         self.tables.remove(&name);
     }
 
-    pub fn get_table(&self, name: &str) -> Option<Rc<BTreeTable>> {
-=======
     pub fn get_table(&self, name: &str) -> Option<Rc<Table>> {
->>>>>>> 1de73b38
         let name = normalize_ident(name);
         self.tables.get(&name).cloned()
     }
